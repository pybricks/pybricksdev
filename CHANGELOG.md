# Changelog
All notable changes to this project will be documented in this file.

The format is based on [Keep a Changelog](https://keepachangelog.com/en/1.0.0/),
and this project adheres to [Semantic Versioning](https://semver.org/spec/v2.0.0.html).

## [Unreleased]

<<<<<<< HEAD
### Changed 
- The `run` command now catches syntax errors in the input file. ([pybricksdev#126]) 

[pybricksdev#126]: https://github.com/pybricks/pybricksdev/pull/126
=======
### Changed
- Changed `pybricksdev.compile.compile_multi_file()` to use `mpy-tool` to find imports
  instead of Python's `ModuleFinder`.

### Fixed
- Fixed compiling multi-file projects with implicit namespace packages.
>>>>>>> 31661d6d

## [2.3.0] - 2025-10-31

### Added
- Added the `--bin` option to the `compile` command.

## [2.2.0] - 2025-10-25

### Added
- Added the `Run Stored Program` option to the `--stay-connected` menu. ([pybricksdev#125])
- Added the `Change Target File` option to the `--stay-connected` menu. ([pybricksdev#123])

[pybricksdev#123]: https://github.com/pybricks/pybricksdev/pull/123
[pybricksdev#125]: https://github.com/pybricks/pybricksdev/pull/125

## [2.1.1] - 2025-09-13

### Fixed
- Fixed USB/DFU hub not rebooting after flashing firmware on Windows ([pybricksdev#112]).

[pybricksdev#112]: https://github.com/pybricks/pybricksdev/issues/112

## [2.1.0] - 2025-09-10

### Added

- Added the `--stay-connected` arg to the `pybricksdev run`
    command, allowing re-compiling and running the input file. Also echoes
    the hub's output to the console when manually running a program.
    ([pybricksdev#122])

[pybricksdev#122]: https://github.com/pybricks/pybricksdev/pull/122

## [2.0.1] - 2025-08-11

### Fixed
- Fixed piping text files to `pybricksdev run` from stdin.

## [2.0.0] - 2025-08-10

### Added
- Added optional user program ID arg to `PybricksHub.start_user_program()`.
- Added support for running programs via USB on EV3 and NXT.

### Fixed
- Fixed calling `PybricksHub.write()` methods.
- Fixed using default text encoding when opening text files.

### Changed
- Downloading programs without starting them can now be done by
  adding `--no-start` to the run tool.

### Removed
- Removed `REPLHub`. This was used for non-Pybricks MicroPython boards, but
  `mpremote` should be used for this.
- Removed `EV3Connection`. This was used for ev3dev connections over ssh,
  making it possible to automate motor benchmarking on ev3dev. This use case
  no longer applies and other tools can be used to run code on ev3dev.

## [1.2.0] - 2025-07-11

### Added
- Added support for Pybricks Profile v1.5.0.

## [1.1.0] - 2025-05-28

### Added
- Added `pybricksdev download` command to download Python scripts to hubs without running them.
  Supports BLE, USB, and SSH connections. ([pybricksdev#107])

[pybricksdev#107]: https://github.com/pybricks/pybricksdev/issues/107

## [1.0.1] - 2025-02-20

### Fixed
- Relax version constraints. ([pybricksdev#106])

[pybricksdev#106]: https://github.com/pybricks/pybricksdev/issues/106

## [1.0.0] - 2025-02-01

### Added
- Partial/experimental support for `pybricksdev run usb`.

### Fixed
- Fix crash when running `pybricksdev run ble -` (bug introduced in alpha.49).

## [1.0.0-alpha.52] - 2024-11-29

### Added
- Added support for Python 3.13.

## [1.0.0-alpha.51] - 2024-11-01

### Added
- Added `pybricksdev oad info` command.
- Added `pybricksdev oad flash` command.

### Fixed
- Fixed EV3 firmware flashing on USB 3.0 systems.

## [1.0.0-alpha.50] - 2024-07-01

### Changed
- Improved `SyntaxError` handling in `lwp3 repl` command.
- Minimum Python version changed to 3.10.

### Fixed
- Fixed `PortID` exception when running `lwp3 repl` command.

## [1.0.0-alpha.49] - 2024-06-30

### Changed
- Use relative paths when compiling multi-file projects.
- Better error message when hitting Python bug when compiling multi-file projects.

### Fixed
- Fixed `pybricksdev` BLE commands not working on Windows when `pythoncom`
  package is present in environment.

## [1.0.0-alpha.48] - 2024-05-04

### Changed
- Updated `hidapi` dependency to v0.14.0.

### Fixed
- Fixed installing on Windows due to failed `hidapi` installation.

## [1.0.0-alpha.47] - 2024-05-04

### Changed
- Allow hostname in `pybricksdev run ssh --name=...`.
- Updated `bleak` dependency to v0.22.0.
- Support Python up to 3.12.

### Fixed
- Fixed bug in udev rules.

## [1.0.0-alpha.46] - 2023-05-01

### Added
- Added `PybricksHub.download_user_program()` method ([support#284]).
- Added support for flashing EV3 firmware.
- Added support for MPY ABI v6.1.

[support#284]: https://github.com/pybricks/support/issues/284

## [1.0.0-alpha.45] - 2023-04-21

### Added
- Added `PybricksHub.stdout_observable` property ([support#1038]).

### Fixed
- Fixed endline in `PybricksHub.write_line()`.

[support#1038]: https://github.com/pybricks/support/issues/1038

## [1.0.0-alpha.44] - 2023-04-20

### Fixed
- Restored `PybricksHub.output` attribute ([support#1037]).

[support#1037]: https://github.com/pybricks/support/issues/1037

## [1.0.0-alpha.43] - 2023-04-19

### Added
- Added support for Pybricks Profile v1.3.0.
- Added new `PybricksHub.write_string()` method.
- Added new `PybricksHub.write_line()` method.
- Added new `PybricksHub.read_line()` method.
- Added new `PybricksHub.start_user_program()` method.
- Added new `PybricksHub.stop_user_program()` method.

## [1.0.0-alpha.42] - 2023-04-12

### Fixed
- Fixed Bleak `FutureWarning` about using `BLEDevice.metadata`.

## [1.0.0-alpha.41] - 2023-03-26

### Fixed
- Fixed `pybricks.ble.find_device()` returning with `name is None` on Windows ([support#1010]).

[support#1010]: https://github.com/orgs/pybricks/discussions/1010

## [1.0.0-alpha.40] - 2023-03-22

### Changed
- Updated `bleak` dependency to v0.20.0.

## [1.0.0-alpha.39] - 2023-03-06

### Fixed
- Fixed Python 3.11 compatibility of vendored `dfu_upload` module ([support#973]).

[support#973]: https://github.com/pybricks/support/issues/973

## [1.0.0-alpha.38] - 2023-03-03

### Added
- Added `pybricksdev.connections.ConnectionState` enum class.
- Added `pybricksdev.connections.pybricks.PybricksHub.connection_state_observable` attribute.

### Fixed
- Fixed `pybricksdev.connections.pybricks.PybricksHub` disconnect state not reset after reconnect ([support#971]).

### Removed
- Removed `pybricksdev.connections.pybricks.PybricksHub.disconnect_observable` attribute.
- Removed `pybricksdev.connections.pybricks.PybricksHub.connected` attribute.


[support#971]: https://github.com/pybricks/support/issues/971

## [1.0.0-alpha.37] - 2023-02-27

### Added
- Added support for including precompiled .mpy libraries.

## [1.0.0-alpha.36] - 2023-02-18

### Changed
- Changed EV3 script runner to just copy the script instead of replicating
  the local directory structure on the brick.

## [1.0.0-alpha.35] - 2023-02-10

### Added
- Added support for Python 3.11.

## [1.0.0-alpha.34] - 2023-01-21

### Added
- Added `pybricksdev.ble.pybricks.Command.PBIO_PYBRICKS_COMMAND_REBOOT_TO_UPDATE_MODE`.
- Added support for Pybricks firmware metadata v2.1.0.
- Added support for flashing firmware to LEGO MINDSTORMS NXT bricks.

### Fixed
- Fixed reboot in update mode for Pybricks Profile >= 1.2.0 in `pybricksdev flash` CLI.

## [1.0.0-alpha.33] - 2022-11-06

### Changed
- Updated Bleak dependency to v0.19.4.

## [1.0.0-alpha.32] - 2022-10-14

### Added
- Added support for Pybricks Profile v1.2.0 (BLE).

## [1.0.0-alpha.31] - 2022-09-14

### Added
- Experimental support for relative and nested imports.
- Added support for `firmware.metadata.json` v2.0.0.

### Changed
- Move/renamed `pybricksdev.flash.create_firmware` to `pybricksdev.firmware.create_firmware_blob`.
- Changed return value of `pybricksdev.firmware.create_firmware_blob` to include license text.

### Fixed
- Fixed "object is not subscriptable" error in Python 3.8 in `firmware` module.

## [1.0.0-alpha.30] - 2022-08-26

### Added
- Added `fw_version` attribute to `pybricksdev.connections.pybricks.PybricksHub`.
- Experimental support for multi-file projects.

### Fixed
- Fixed running programs on hubs with firmware with MPY ABI v5.

## [1.0.0-alpha.29] - 2022-07-08

### Changed
- Changed ABI default value to v6 for running programs.

## [1.0.0-alpha.28] - 2022-07-04

## Added
- Added support for compiling to MPY ABI v6 (MicroPython v1.19+).

## Changed
- `abi` arg is now required in `compile.compile_file`.

## [1.0.0-alpha.27] - 2022-06-21

## Changed
- Changed dependency from `mpy-cross` to `mpy-cross-v5`.
- Increased wait time when waiting for user program to start in `PybricksHub.run()`.

### Fixed
- Fix syntax error on Python < 3.10 in `firmware` module.

## [1.0.0-alpha.26] - 2022-06-07

### Added
- Added typings for firmware metadata json structure.
  
### Changed
- ``main.py`` in ``firmware.zip`` is now optional.

### Removed
- Removed support for ``firmware.zip`` files with ``firmware.bin`` instead of
  ``firmware-base.bin``.

## [1.0.0-alpha.25] - 2022-03-17

### Added
- Added ``PybricksHub.race_disconnect()`` method.

### Changed
- Moved `EV3Connection` from `connections` to `connections.ev3dev`.
- Moved `REPLHub` from `connections` to `connections.lego`.
- Moved `PybricksHub` from `connections` to `connections.pybricks`.

### Fixed
- Fixed race condition with `pybricksdev run ble` not waiting for program to
  finish before disconnecting ([pybricksdev#28]).

[pybricksdev#28]: https://github.com/pybricks/pybricksdev/issues/28

## [1.0.0-alpha.24] - 2022-01-25

### Fixed
- Fixed regression causing crash when attempting to flash SPIKE firmware ([support#617]).

[support#617]: https://github.com/pybricks/support/issues/617

## [1.0.0-alpha.23] - 2022-01-17

### Fixed
- Fixed ``pybricksdev flash`` command with ``--name`` argument not connecting.

## [1.0.0-alpha.22] - 2022-01-17

### Added
- Added ``ble.lpw3.AdvertisementData`` class.
- Added ``ble.lpw3.BootloaderAdvertisementData`` class.

### Changed
- Moved ``Bootloader*`` to new ``ble.lwp3.bootloader`` module.
- ``pybricksdev flash`` will now discover hubs running official LEGO firmware
  or Pybricks firmware and reboot in bootloader mode automatically.

## [1.0.0-alpha.21] - 2022-01-12

### Changed
- Updated `bleak` dependency to v0.14.1.


## [1.0.0-alpha.20] - 2022-01-10

### Changed
- Updated `bleak` dependency to v0.14.0.

### Fixed
- Fixed Bluetooth Low Energy not working on macOS 12.


- Updated `bleak` dependency to v0.12.1.
## [1.0.0-alpha.19] - 2021-12-24

### Fixed
- Fixed incorrect metadata checksum for the firmware installer for SPIKE hubs.

## [1.0.0-alpha.18] - 2021-12-03

### Added
- Added support for Python 3.10.

### Fixed
- Fixed `tqdm` dependency version.
- Fixed being unable to set the name of SPIKE hubs.

## [1.0.0-alpha.17] - 2021-10-25

### Added
- Experimental firmware installation on SPIKE Prime and SPIKE Essential via
  usb. The command line commands are unchanged. If you try to install the
  firmware on SPIKE hubs, it will first look for a hub running the regular
  firmware. If it doesn't find any, it will proceed using DFU as before.

## Changed
- Firmware binaries for SPIKE hubs are no longer being customized with a main
  script and a changed checksum. Instead, it simply installs firmware.bin from
  the CI ZIP file.

## [1.0.0-alpha.16] - 2021-10-12

### Added
- Script runner for generic MicroPython boards via USB. This is mainly used for
  debugging.

## Fixed
- Visual Studio Code launcher settings to run a script via BLE.

## [1.0.0-alpha.15] - 2021-09-21

### Added
- Added `VOLUME` to `ble.lwp3.bytecodes.HubProperty` enum.
- Added SPIKE Essential hub device IDs.
- Added Luigi hub device ID.
- 
## Fixed
- Fixed BlueZ disconnecting when sending a command with `pybricksdev lwp3 repl`
  to a City hub.


## [1.0.0-alpha.14] - 2021-08-27

## Changed
- Changed udev rules to use `TAG+="uaccess"` instead of `MODE="0666"`.

## Fixed
- Fixed device not rebooting after `dfu restore`.

## [1.0.0-alpha.13] - 2021-08-06

### Fixed
- Fixed crash in CRC32 checksum.
- Fixed flashing with `dfu-util` not always working ([support#420]).

[support#420]: https://github.com/pybricks/support/issues/420

## [1.0.0-alpha.12] - 2021-08-04

### Changed
- Updated `bleak` dependency to v0.12.1.
- `run` and `compile` scripts now accept `-` as an argument to mean stdin.

### Removed
- Removed script command line args in `run` and `compile` commands. Only accepts
  file name now.

## [1.0.0-alpha.11] - 2021-07-05

### Added
- Added support for Pybricks Protocol v1.1.0.

### Fixed
- Fixed `pybricksdev ble run` not working with BOOST Move hub.

## [1.0.0-alpha.10] - 2021-06-27
### Added
- Support for Python 3.9.
- Short `-n` option for `--name` option in `pybricksdev run`.
- Option to set hub name when flashing firmware.
### Changed
- Update to Bleak v0.12.0.
- Change `pybricksdev run` to use `--wait`/`--no-wait` instead of `--wait=False`.
### Fixed
- Fix `pybricksdev lwp3 repl` can only connect to remote control.
- Fix Technic Large hub Bluetooth hub kind.

## [1.0.0-alpha.9] - 2021-05-27
## Added
- `pybricksdev.ble.lwp3.bytecodes` module.
- `pybricksdev.ble.lwp3.messages` module.
- `pybricksdev lwp3 repl` command line tool.
## Fixed
- Crash when running `pybricksdev dfu` without args on command line.

## [1.0.0-alpha.8] - 2021-05-18
## Added
- `pybricksdev.ble.lwp3` module.
- `pybricksdev.ble.nus` module.
- `pybricksdev.ble.pybricks` module.
## Changed
- Name parameter to `pybricksdev run ble` command is now optional.
## Fixed
- Connecting to BLE devices based on Bluetooth address.

## [1.0.0-alpha.7] - 2021-05-17
## Added
- Debug option to CLI interface.
## Changed
- Use standard Python logging for modules instead of per-object.
- Use progress bars when downloading program to hub.
## Removed
- Delay option in CLI `flash` command.
## Fixed
- Flashing firmware using BLE under conditions on Windows.
- `NotImplementedError` when compiling to .mpy in ipython kernel on Windows.

## 1.0.0-alpha.6
- Skipped for technical reasons.

## [1.0.0-alpha.5] - 2021-05-04
### Added
- REPL installer for SPIKE/MINDSTORMS hubs.
### Fixed
- Data logging to file.

## [1.0.0-alpha.4] - 2021-04-12
### Added
- Size check when restoring firmware via USB/DFU.
- Added `pybricksdev.tools.chunk()` function.
- Added basic command completion to `pybricksdev lwp3 repl`.
### Fixed
- Wait for some time to allow program output to be received before disconnecting
  in the `run` command.
- Fixed spelling of `INPUT` in `pybricksdev.ble.lwp3.messages`.
- Fixed `pybricksdev lwp3 repl` does not exit if device disconnects.

## [1.0.0-alpha.3] - 2021-04-09
### Changed
- Print BLE download progress after chunk is complete instead of before.
### Fixed
- Fix occasional bad checksum warning when running program via BLE.

## [1.0.0-alpha.2] - 2021-04-08
### Added
- Check Pybricks protocol version when connecting to Bluetooth Low Energy devices.
### Fixed
- Fix running programs via Bluetooth Low Energy.

## [1.0.0-alpha.1] - 2021-04-07
### Added
- This changelog.
### Fixed
- DFU flashing not working on Windows.
- Typo in `pip` arguments `README.md`.


[Unreleased]: https://github.com/pybricks/pybricksdev/compare/v2.2.0...HEAD
[2.2.0]: https://github.com/pybricks/pybricksdev/compare/v2.1.1...v2.2.0
[2.1.1]: https://github.com/pybricks/pybricksdev/compare/v2.1.0...v2.1.1
[2.1.0]: https://github.com/pybricks/pybricksdev/compare/v2.0.1...v2.1.0
[2.0.1]: https://github.com/pybricks/pybricksdev/compare/v2.0.0...v2.0.1
[2.0.0]: https://github.com/pybricks/pybricksdev/compare/v1.2.0...v2.0.0
[1.2.0]: https://github.com/pybricks/pybricksdev/compare/v1.1.0...v1.2.0
[1.1.0]: https://github.com/pybricks/pybricksdev/compare/v1.0.1...v1.1.0
[1.0.1]: https://github.com/pybricks/pybricksdev/compare/v1.0.0...v1.0.1
[1.0.0]: https://github.com/pybricks/pybricksdev/compare/v1.0.0-alpha.52...v1.0.0
[1.0.0-alpha.52]: https://github.com/pybricks/pybricksdev/compare/v1.0.0-alpha.51...v1.0.0-alpha.52
[1.0.0-alpha.51]: https://github.com/pybricks/pybricksdev/compare/v1.0.0-alpha.50...v1.0.0-alpha.51
[1.0.0-alpha.50]: https://github.com/pybricks/pybricksdev/compare/v1.0.0-alpha.49...v1.0.0-alpha.50
[1.0.0-alpha.49]: https://github.com/pybricks/pybricksdev/compare/v1.0.0-alpha.48...v1.0.0-alpha.49
[1.0.0-alpha.48]: https://github.com/pybricks/pybricksdev/compare/v1.0.0-alpha.47...v1.0.0-alpha.48
[1.0.0-alpha.47]: https://github.com/pybricks/pybricksdev/compare/v1.0.0-alpha.46...v1.0.0-alpha.47
[1.0.0-alpha.46]: https://github.com/pybricks/pybricksdev/compare/v1.0.0-alpha.45...v1.0.0-alpha.46
[1.0.0-alpha.45]: https://github.com/pybricks/pybricksdev/compare/v1.0.0-alpha.44...v1.0.0-alpha.45
[1.0.0-alpha.44]: https://github.com/pybricks/pybricksdev/compare/v1.0.0-alpha.43...v1.0.0-alpha.44
[1.0.0-alpha.43]: https://github.com/pybricks/pybricksdev/compare/v1.0.0-alpha.42...v1.0.0-alpha.43
[1.0.0-alpha.42]: https://github.com/pybricks/pybricksdev/compare/v1.0.0-alpha.41...v1.0.0-alpha.42
[1.0.0-alpha.41]: https://github.com/pybricks/pybricksdev/compare/v1.0.0-alpha.40...v1.0.0-alpha.41
[1.0.0-alpha.40]: https://github.com/pybricks/pybricksdev/compare/v1.0.0-alpha.39...v1.0.0-alpha.40
[1.0.0-alpha.39]: https://github.com/pybricks/pybricksdev/compare/v1.0.0-alpha.38...v1.0.0-alpha.39
[1.0.0-alpha.38]: https://github.com/pybricks/pybricksdev/compare/v1.0.0-alpha.37...v1.0.0-alpha.38
[1.0.0-alpha.37]: https://github.com/pybricks/pybricksdev/compare/v1.0.0-alpha.36...v1.0.0-alpha.37
[1.0.0-alpha.36]: https://github.com/pybricks/pybricksdev/compare/v1.0.0-alpha.35...v1.0.0-alpha.36
[1.0.0-alpha.35]: https://github.com/pybricks/pybricksdev/compare/v1.0.0-alpha.34...v1.0.0-alpha.35
[1.0.0-alpha.34]: https://github.com/pybricks/pybricksdev/compare/v1.0.0-alpha.33...v1.0.0-alpha.34
[1.0.0-alpha.33]: https://github.com/pybricks/pybricksdev/compare/v1.0.0-alpha.32...v1.0.0-alpha.33
[1.0.0-alpha.32]: https://github.com/pybricks/pybricksdev/compare/v1.0.0-alpha.31...v1.0.0-alpha.32
[1.0.0-alpha.31]: https://github.com/pybricks/pybricksdev/compare/v1.0.0-alpha.30...v1.0.0-alpha.31
[1.0.0-alpha.30]: https://github.com/pybricks/pybricksdev/compare/v1.0.0-alpha.29...v1.0.0-alpha.30
[1.0.0-alpha.29]: https://github.com/pybricks/pybricksdev/compare/v1.0.0-alpha.28...v1.0.0-alpha.29
[1.0.0-alpha.28]: https://github.com/pybricks/pybricksdev/compare/v1.0.0-alpha.27...v1.0.0-alpha.28
[1.0.0-alpha.27]: https://github.com/pybricks/pybricksdev/compare/v1.0.0-alpha.26...v1.0.0-alpha.27
[1.0.0-alpha.26]: https://github.com/pybricks/pybricksdev/compare/v1.0.0-alpha.25...v1.0.0-alpha.26
[1.0.0-alpha.25]: https://github.com/pybricks/pybricksdev/compare/v1.0.0-alpha.24...v1.0.0-alpha.25
[1.0.0-alpha.24]: https://github.com/pybricks/pybricksdev/compare/v1.0.0-alpha.23...v1.0.0-alpha.24
[1.0.0-alpha.23]: https://github.com/pybricks/pybricksdev/compare/v1.0.0-alpha.22...v1.0.0-alpha.23
[1.0.0-alpha.22]: https://github.com/pybricks/pybricksdev/compare/v1.0.0-alpha.21...v1.0.0-alpha.22
[1.0.0-alpha.21]: https://github.com/pybricks/pybricksdev/compare/v1.0.0-alpha.20...v1.0.0-alpha.21
[1.0.0-alpha.20]: https://github.com/pybricks/pybricksdev/compare/v1.0.0-alpha.19...v1.0.0-alpha.20
[1.0.0-alpha.19]: https://github.com/pybricks/pybricksdev/compare/v1.0.0-alpha.18...v1.0.0-alpha.19
[1.0.0-alpha.18]: https://github.com/pybricks/pybricksdev/compare/v1.0.0-alpha.17...v1.0.0-alpha.18
[1.0.0-alpha.17]: https://github.com/pybricks/pybricksdev/compare/v1.0.0-alpha.16...v1.0.0-alpha.17
[1.0.0-alpha.16]: https://github.com/pybricks/pybricksdev/compare/v1.0.0-alpha.15...v1.0.0-alpha.16
[1.0.0-alpha.15]: https://github.com/pybricks/pybricksdev/compare/v1.0.0-alpha.14...v1.0.0-alpha.15
[1.0.0-alpha.14]: https://github.com/pybricks/pybricksdev/compare/v1.0.0-alpha.13...v1.0.0-alpha.14
[1.0.0-alpha.13]: https://github.com/pybricks/pybricksdev/compare/v1.0.0-alpha.12...v1.0.0-alpha.13
[1.0.0-alpha.12]: https://github.com/pybricks/pybricksdev/compare/v1.0.0-alpha.11...v1.0.0-alpha.12
[1.0.0-alpha.11]: https://github.com/pybricks/pybricksdev/compare/v1.0.0-alpha.10...v1.0.0-alpha.11
[1.0.0-alpha.10]: https://github.com/pybricks/pybricksdev/compare/v1.0.0-alpha.9...v1.0.0-alpha.10
[1.0.0-alpha.9]: https://github.com/pybricks/pybricksdev/compare/v1.0.0-alpha.8...v1.0.0-alpha.9
[1.0.0-alpha.8]: https://github.com/pybricks/pybricksdev/compare/v1.0.0-alpha.7...v1.0.0-alpha.8
[1.0.0-alpha.7]: https://github.com/pybricks/pybricksdev/compare/v1.0.0-alpha.5...v1.0.0-alpha.7
[1.0.0-alpha.5]: https://github.com/pybricks/pybricksdev/compare/v1.0.0-alpha.4...v1.0.0-alpha.5
[1.0.0-alpha.4]: https://github.com/pybricks/pybricksdev/compare/v1.0.0-alpha.3...v1.0.0-alpha.4
[1.0.0-alpha.3]: https://github.com/pybricks/pybricksdev/compare/v1.0.0-alpha.2...v1.0.0-alpha.3
[1.0.0-alpha.2]: https://github.com/pybricks/pybricksdev/compare/v1.0.0-alpha.1...v1.0.0-alpha.2
[1.0.0-alpha.1]: https://github.com/pybricks/pybricksdev/compare/v1.0.0-alpha.0...v1.0.0-alpha.1<|MERGE_RESOLUTION|>--- conflicted
+++ resolved
@@ -6,19 +6,15 @@
 
 ## [Unreleased]
 
-<<<<<<< HEAD
-### Changed 
+### Changed
 - The `run` command now catches syntax errors in the input file. ([pybricksdev#126]) 
-
-[pybricksdev#126]: https://github.com/pybricks/pybricksdev/pull/126
-=======
-### Changed
 - Changed `pybricksdev.compile.compile_multi_file()` to use `mpy-tool` to find imports
   instead of Python's `ModuleFinder`.
 
 ### Fixed
 - Fixed compiling multi-file projects with implicit namespace packages.
->>>>>>> 31661d6d
+
+[pybricksdev#126]: https://github.com/pybricks/pybricksdev/pull/126
 
 ## [2.3.0] - 2025-10-31
 
